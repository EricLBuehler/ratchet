<<<<<<< HEAD
use super::utils::{cpu_store_result, StridedIterator};
use crate::{
    CPUOperation, DType, OperationError, Permute, Reindex, Shape, Slice, Strides, Tensor,
=======
use super::utils::{
    cpu_store_result, TensorIterator,
    TensorIterator::{Contiguous, Strided},
};
use crate::{
    Broadcast, CPUOperation, DType, OperationError, Reindex, Shape, Slice, Strides, Tensor,
>>>>>>> 59793343
    TensorDType,
};
use half::{bf16, f16};
use ndarray::ShapeBuilder;
use pyo3::ffi::PyExc_FutureWarning;
use std::ops::Range;

impl CPUOperation for Reindex {
    fn apply_cpu(&self, dst: Tensor) -> Result<Tensor, OperationError> {
        match self {
            Reindex::Permute(p) => {
                println!("Permute: {:?}", p);
                p.apply_cpu(dst)
            }
            Reindex::Slice(s) => s.apply_cpu(dst),
            Reindex::Broadcast(b) => b.apply_cpu(dst),
            _ => todo!(),
        }
    }
}
impl CPUOperation for Broadcast {
    fn apply_cpu(&self, dst: Tensor) -> Result<Tensor, OperationError> {
        match dst.dt() {
            DType::F32 => apply_broadcast::<f32>(self, dst),
            DType::BF16 => apply_broadcast::<bf16>(self, dst),
            DType::F16 => apply_broadcast::<f16>(self, dst),
            DType::I32 => apply_broadcast::<i32>(self, dst),
            DType::U32 => apply_broadcast::<u32>(self, dst),
            _ => todo!(),
        }
    }
}

fn apply_broadcast<T: TensorDType>(b: &Broadcast, dst: Tensor) -> Result<Tensor, OperationError> {
    let result = broadcast(&b.src.to_vec::<T>()?, b.src.shape(), b.to());
    cpu_store_result(&dst, &result);
    Ok(dst)
}

pub(crate) fn broadcast<T: TensorDType>(src: &[T], src_shape: &Shape, dst_shape: &Shape) -> Vec<T> {
    let mut result = vec![T::zero(); dst_shape.numel()];

    if src_shape.is_scalar() {
        // Life is simple
        result.fill(src[0]);
    } else if src_shape.is_vector() {
        // If from is a vector and the first dimension is the broadcasting dimension
        if src_shape[0] > 1 && src_shape[0] == dst_shape[0] {
            let chunk_size = result.len() / src_shape.numel();

            (0..result.len())
                .step_by(chunk_size)
                .enumerate()
                .for_each(|(i, chunk)| {
                    result[chunk..chunk + chunk_size].fill(src[i]);
                });
        } else {
            generic_broadcast(src, &mut result, src_shape, dst_shape)
        }
    } else {
        generic_broadcast(src, &mut result, src_shape, dst_shape)
    }

    result
}

// TODO: Optimize.
// This generic implementation is almost a direct copy from the gpu impl,
// and can definitely be way more performant.
fn generic_broadcast<T: TensorDType>(
    src: &[T],
    result: &mut [T],
    src_shape: &Shape,
    dst_shape: &Shape,
) {
    // We now know that these will always be len 4, same as gpu impl.
    let src_shape = &Shape::promote(src_shape.clone(), 4);
    let dst_shape = &Shape::promote(dst_shape.clone(), 4);

    let src_strides = &Strides::from(src_shape);
    let dst_strides = &Strides::from(dst_shape);

    let src_shape: [usize; 4] = src_shape.try_into().unwrap();
    let src_strides: [usize; 4] = src_strides.try_into().unwrap();
    let dst_strides: [usize; 4] = dst_strides.try_into().unwrap();

    fn offset_to_ndindex(offset: usize, strides: [usize; 4]) -> [usize; 4] {
        let mut indices = [0; 4];
        let mut remaining = offset;

        let idx = remaining / strides[0];
        indices[0] = idx;
        remaining -= idx * strides[0];

        let idx = remaining / strides[1];
        indices[1] = idx;
        remaining -= idx * strides[1];

        let idx = remaining / strides[2];
        indices[2] = idx;
        remaining -= idx * strides[2];

        indices[3] = remaining;
        indices
    }

    fn select(a: [usize; 4], b: [usize; 4], t: [bool; 4]) -> [usize; 4] {
        let mut result = [0; 4];
        result[0] = if t[0] { a[0] } else { b[0] };
        result[1] = if t[1] { a[1] } else { b[1] };
        result[2] = if t[2] { a[2] } else { b[2] };
        result[3] = if t[3] { a[3] } else { b[3] };
        result
    }

    fn nd_index_to_offset(ndindex: [usize; 4], strides: [usize; 4]) -> usize {
        ndindex[0] * strides[0]
            + ndindex[1] * strides[1]
            + ndindex[2] * strides[2]
            + ndindex[3] * strides[3]
    }

    let shape_onedim_lookup: [bool; 4] = [
        src_shape[0] != 1,
        src_shape[1] != 1,
        src_shape[2] != 1,
        src_shape[3] != 1,
    ];
    for i in 0..result.len() {
        let dst_index = offset_to_ndindex(i, dst_strides);
        let src_index = select(dst_index, [0; 4], shape_onedim_lookup);
        let src_offset = nd_index_to_offset(src_index, src_strides);
        result[i] = src[src_offset]
    }
}

impl CPUOperation for Permute {
    fn apply_cpu(&self, dst: Tensor) -> Result<Tensor, OperationError> {
        match dst.dt() {
            DType::F32 => apply_permute::<f32>(self, dst),
            _ => todo!(),
        }
    }
}

fn apply_permute<T: TensorDType>(
    Permute { src, dims }: &Permute,
    dst: Tensor,
) -> Result<Tensor, OperationError> {
    let result = permute(&src.to_vec::<T>()?, src.shape(), dims);
    cpu_store_result(&dst, &result);
    Ok(dst)
}

fn get_strided_index(idx: usize, num_dims: usize, dims: &[usize], strides: &[isize]) -> usize {
    let mut idx = idx; // 2
    let mut strided_i: usize = 0;
    println!("strides: {strides:?}");
    println!("dims: {dims:?}");
    print!("{idx} -> ");
    for d in 0..num_dims {
        let dim_idx = num_dims - 1 - d;
        strided_i += (idx % dims[dim_idx]) * strides[dim_idx] as usize;
        idx /= dims[dim_idx];
        print!("{idx}|{dim_idx}|{strided_i}, ");
    }
    print!("\n");
    return strided_i;
}

pub(crate) fn permute<T: TensorDType>(src: &[T], shape: &Shape, dims: &[usize]) -> Vec<T> {
    /*
    // simplify shape
    // 1. remove dimensions with size 0..1
    // 2. consecutive dimensions can be merged
    // 3. remove dimensions that are not in the permutation
    let mut ranges: Vec<Range<usize>> = vec![];
    let mut dims_s: Vec<usize> = vec![];

    let mut start = 0;
    let mut end = 0;
    for i in 0..dims.len() - 1 {
        if dims[i] + 1 == dims[i + 1] {
            end = i;
        } else {
            ranges.push(start..end);
            start = end;
        }
    }
    ranges.push(start..);

    println!("ranges: {:?}", ranges);
    println!("dims_s: {:?}", dims_s);

    if ranges.len() <= 1 {
        return src.to_vec();
    }

    */
    let mut dst = vec![T::zero(); shape.numel()];

    let strides = Strides::from(shape).to_vec();

    let mut p_shape = vec![0; shape.rank()];
    for i in 0..shape.rank() {
        p_shape[dims[i]] = shape[i];
    }

    for i in 0..src.len() {
        let strided_idx = get_strided_index(i, dims.len(), p_shape.as_slice(), &strides);
        println!("{i} -> {strided_idx}");
        dst[i] = src[strided_idx];
    }
    dst
}

impl CPUOperation for Slice {
    fn apply_cpu(&self, dst: Tensor) -> Result<Tensor, OperationError> {
        match dst.dt() {
            DType::F32 => apply_slice::<f32>(self, dst),
            DType::BF16 => apply_slice::<bf16>(self, dst),
            DType::F16 => apply_slice::<f16>(self, dst),
            DType::I32 => apply_slice::<i32>(self, dst),
            DType::U32 => apply_slice::<u32>(self, dst),
            _ => todo!(),
        }
    }
}

fn apply_slice<T: TensorDType>(s: &Slice, dst: Tensor) -> Result<Tensor, OperationError> {
    let (start, stop): (Vec<_>, Vec<_>) = s.indices().iter().map(|r| (r.start, r.end)).unzip();
    let result = slice(&s.src.to_vec::<T>()?, s.src.strides(), &start, &stop);

    cpu_store_result(&dst, &result);
    Ok(dst)
}

pub(crate) fn slice<T: TensorDType>(
    src: &[T],
    src_strides: &Strides,
    start: &[usize],
    stop: &[usize],
) -> Vec<T> {
    assert!(start.len() == stop.len());
    assert!(start.len() == src_strides.rank());
    start.iter().zip(stop.iter()).for_each(|(s, t)| {
        assert!(s < t);
    });

    let dst_shape: Vec<usize> = stop.iter().zip(start.iter()).map(|(s, t)| s - t).collect();
    let dst_numel: usize = dst_shape.iter().product();

    let mut dst = vec![T::zero(); dst_numel];

    let mut dst_dots = vec![];
    for d in 0..dst_shape.len() {
        dst_dots.push(dst_shape[d + 1..].iter().product::<usize>().max(1));
    }

    for i in 0..dst.len() {
        let mut src_index = 0;
        let mut tmp = i;
        for d in 0..dst_shape.len() {
            let coord = tmp / dst_dots[d];
            tmp %= dst_dots[d];
            src_index += (coord + start[d]) * src_strides[d] as usize;
        }
        dst[i] = src[src_index];
    }

    dst
}<|MERGE_RESOLUTION|>--- conflicted
+++ resolved
@@ -1,35 +1,26 @@
-<<<<<<< HEAD
-use super::utils::{cpu_store_result, StridedIterator};
-use crate::{
-    CPUOperation, DType, OperationError, Permute, Reindex, Shape, Slice, Strides, Tensor,
-=======
 use super::utils::{
     cpu_store_result, TensorIterator,
     TensorIterator::{Contiguous, Strided},
 };
 use crate::{
-    Broadcast, CPUOperation, DType, OperationError, Reindex, Shape, Slice, Strides, Tensor,
->>>>>>> 59793343
-    TensorDType,
+    Broadcast, CPUOperation, DType, OperationError, Permute, Reindex, Shape, Slice, Strides,
+    Tensor, TensorDType,
 };
 use half::{bf16, f16};
 use ndarray::ShapeBuilder;
-use pyo3::ffi::PyExc_FutureWarning;
 use std::ops::Range;
 
 impl CPUOperation for Reindex {
     fn apply_cpu(&self, dst: Tensor) -> Result<Tensor, OperationError> {
         match self {
-            Reindex::Permute(p) => {
-                println!("Permute: {:?}", p);
-                p.apply_cpu(dst)
-            }
+            Reindex::Permute(p) => p.apply_cpu(dst),
             Reindex::Slice(s) => s.apply_cpu(dst),
             Reindex::Broadcast(b) => b.apply_cpu(dst),
             _ => todo!(),
         }
     }
 }
+
 impl CPUOperation for Broadcast {
     fn apply_cpu(&self, dst: Tensor) -> Result<Tensor, OperationError> {
         match dst.dt() {
@@ -74,6 +65,35 @@
     }
 
     result
+}
+
+#[inline]
+fn offset_to_ndindex(offset: usize, strides: [usize; 4]) -> [usize; 4] {
+    let mut indices = [0; 4];
+    let mut remaining = offset;
+
+    let idx = remaining / strides[0];
+    indices[0] = idx;
+    remaining -= idx * strides[0];
+
+    let idx = remaining / strides[1];
+    indices[1] = idx;
+    remaining -= idx * strides[1];
+
+    let idx = remaining / strides[2];
+    indices[2] = idx;
+    remaining -= idx * strides[2];
+
+    indices[3] = remaining;
+    indices
+}
+
+#[inline]
+fn nd_index_to_offset(ndindex: [usize; 4], strides: [usize; 4]) -> usize {
+    ndindex[0] * strides[0]
+        + ndindex[1] * strides[1]
+        + ndindex[2] * strides[2]
+        + ndindex[3] * strides[3]
 }
 
 // TODO: Optimize.
@@ -96,26 +116,6 @@
     let src_strides: [usize; 4] = src_strides.try_into().unwrap();
     let dst_strides: [usize; 4] = dst_strides.try_into().unwrap();
 
-    fn offset_to_ndindex(offset: usize, strides: [usize; 4]) -> [usize; 4] {
-        let mut indices = [0; 4];
-        let mut remaining = offset;
-
-        let idx = remaining / strides[0];
-        indices[0] = idx;
-        remaining -= idx * strides[0];
-
-        let idx = remaining / strides[1];
-        indices[1] = idx;
-        remaining -= idx * strides[1];
-
-        let idx = remaining / strides[2];
-        indices[2] = idx;
-        remaining -= idx * strides[2];
-
-        indices[3] = remaining;
-        indices
-    }
-
     fn select(a: [usize; 4], b: [usize; 4], t: [bool; 4]) -> [usize; 4] {
         let mut result = [0; 4];
         result[0] = if t[0] { a[0] } else { b[0] };
@@ -123,13 +123,6 @@
         result[2] = if t[2] { a[2] } else { b[2] };
         result[3] = if t[3] { a[3] } else { b[3] };
         result
-    }
-
-    fn nd_index_to_offset(ndindex: [usize; 4], strides: [usize; 4]) -> usize {
-        ndindex[0] * strides[0]
-            + ndindex[1] * strides[1]
-            + ndindex[2] * strides[2]
-            + ndindex[3] * strides[3]
     }
 
     let shape_onedim_lookup: [bool; 4] = [
@@ -150,80 +143,54 @@
     fn apply_cpu(&self, dst: Tensor) -> Result<Tensor, OperationError> {
         match dst.dt() {
             DType::F32 => apply_permute::<f32>(self, dst),
-            _ => todo!(),
-        }
-    }
-}
-
-fn apply_permute<T: TensorDType>(
-    Permute { src, dims }: &Permute,
-    dst: Tensor,
-) -> Result<Tensor, OperationError> {
-    let result = permute(&src.to_vec::<T>()?, src.shape(), dims);
+            DType::BF16 => apply_permute::<bf16>(self, dst),
+            DType::F16 => apply_permute::<f16>(self, dst),
+            DType::I32 => apply_permute::<i32>(self, dst),
+            DType::U32 => apply_permute::<u32>(self, dst),
+            _ => todo!(),
+        }
+    }
+}
+
+fn apply_permute<T: TensorDType>(p: &Permute, dst: Tensor) -> Result<Tensor, OperationError> {
+    let perm: [usize; 4] = p.promote().try_into().unwrap();
+    let Permute { src, dims } = p;
+    let result = permute(&src.to_vec::<T>()?, src.shape(), dst.shape(), perm);
     cpu_store_result(&dst, &result);
     Ok(dst)
 }
 
-fn get_strided_index(idx: usize, num_dims: usize, dims: &[usize], strides: &[isize]) -> usize {
-    let mut idx = idx; // 2
-    let mut strided_i: usize = 0;
-    println!("strides: {strides:?}");
-    println!("dims: {dims:?}");
-    print!("{idx} -> ");
-    for d in 0..num_dims {
-        let dim_idx = num_dims - 1 - d;
-        strided_i += (idx % dims[dim_idx]) * strides[dim_idx] as usize;
-        idx /= dims[dim_idx];
-        print!("{idx}|{dim_idx}|{strided_i}, ");
-    }
-    print!("\n");
-    return strided_i;
-}
-
-pub(crate) fn permute<T: TensorDType>(src: &[T], shape: &Shape, dims: &[usize]) -> Vec<T> {
-    /*
-    // simplify shape
-    // 1. remove dimensions with size 0..1
-    // 2. consecutive dimensions can be merged
-    // 3. remove dimensions that are not in the permutation
-    let mut ranges: Vec<Range<usize>> = vec![];
-    let mut dims_s: Vec<usize> = vec![];
-
-    let mut start = 0;
-    let mut end = 0;
-    for i in 0..dims.len() - 1 {
-        if dims[i] + 1 == dims[i + 1] {
-            end = i;
-        } else {
-            ranges.push(start..end);
-            start = end;
-        }
-    }
-    ranges.push(start..);
-
-    println!("ranges: {:?}", ranges);
-    println!("dims_s: {:?}", dims_s);
-
-    if ranges.len() <= 1 {
-        return src.to_vec();
-    }
-
-    */
-    let mut dst = vec![T::zero(); shape.numel()];
-
-    let strides = Strides::from(shape).to_vec();
-
-    let mut p_shape = vec![0; shape.rank()];
-    for i in 0..shape.rank() {
-        p_shape[dims[i]] = shape[i];
-    }
-
-    for i in 0..src.len() {
-        let strided_idx = get_strided_index(i, dims.len(), p_shape.as_slice(), &strides);
-        println!("{i} -> {strided_idx}");
-        dst[i] = src[strided_idx];
-    }
-    dst
+fn permute<T: TensorDType>(
+    src: &[T],
+    src_shape: &Shape,
+    dst_shape: &Shape,
+    perm: [usize; 4],
+) -> Vec<T> {
+    let mut result = vec![T::zero(); src_shape.numel()];
+
+    // We now know that these will always be len 4, same as gpu impl.
+    let src_shape = &Shape::promote(src_shape.clone(), 4);
+    let dst_shape = &Shape::promote(dst_shape.clone(), 4);
+
+    let src_strides = &Strides::from(src_shape);
+    let dst_strides = &Strides::from(dst_shape);
+
+    let src_shape: [usize; 4] = src_shape.try_into().unwrap();
+    let src_strides: [usize; 4] = src_strides.try_into().unwrap();
+    let dst_strides: [usize; 4] = dst_strides.try_into().unwrap();
+
+    for i in 0..result.len() {
+        let dst_index = offset_to_ndindex(i, dst_strides);
+        let mut src_index = [0; 4];
+        src_index[perm[0]] = dst_index[0];
+        src_index[perm[1]] = dst_index[1];
+        src_index[perm[2]] = dst_index[2];
+        src_index[perm[3]] = dst_index[3];
+        let src_offset = nd_index_to_offset(src_index, src_strides);
+        result[i] = src[src_offset]
+    }
+
+    return result;
 }
 
 impl CPUOperation for Slice {
